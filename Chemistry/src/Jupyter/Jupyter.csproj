--- conflicted
+++ resolved
@@ -26,15 +26,9 @@
 
   <ItemGroup>
     <PackageReference Include="Microsoft.Jupyter.Core" Version="1.2.20112" />
-<<<<<<< HEAD
     <PackageReference Include="Microsoft.Quantum.Simulators" Version="0.10.1912.1220-beta" />
     <PackageReference Include="Microsoft.Quantum.IQSharp.Core" Version="0.10.1912.1220-beta" />
     <PackageReference Include="Newtonsoft.Json" Version="12.0.2" />
-=======
-    <PackageReference Include="Microsoft.Quantum.Simulators" Version="0.10.1912.501" />
-    <PackageReference Include="Microsoft.Quantum.IQSharp.Core" Version="0.10.1912.501" />
-    <PackageReference Include="Newtonsoft.Json" Version="12.0.3" />
->>>>>>> d746df20
   </ItemGroup>
 
 
