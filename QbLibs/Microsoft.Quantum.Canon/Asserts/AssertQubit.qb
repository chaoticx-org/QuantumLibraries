--- conflicted
+++ resolved
@@ -1,15 +1,7 @@
-<<<<<<< HEAD
-//namespace Microsoft.Quantum.Canon
-
-operation AssertQubit (expected: Result, q: Qubit) : ()
-{
-    Body 
-=======
 namespace Microsoft.Quantum.Canon {
     open Microsoft.Quantum.Primitive
 
     operation AssertQubit (expected: Result, q: Qubit) : ()
->>>>>>> 9e39ec36
     {
         Body 
         {
