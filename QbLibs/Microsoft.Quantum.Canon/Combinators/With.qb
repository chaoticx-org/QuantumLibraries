--- conflicted
+++ resolved
@@ -1,9 +1,5 @@
-<<<<<<< HEAD
-﻿namespace Microsoft.Quantum.Canon {
-=======
 namespace Microsoft.Quantum.Canon {
 	open Microsoft.Quantum.Primitive
->>>>>>> 44394093
 
     operation With(outerOperation : (Qubit[] => ():Adjoint), innerOperation : (Qubit[] => ()), target : Qubit[])  : ()
     {
@@ -88,6 +84,4 @@
             AssertOperationsEqualReferenced(ApplyToEach(actual, _), ApplyToEachA(expected, _), 4)
     	}
     }
-}
-
 }