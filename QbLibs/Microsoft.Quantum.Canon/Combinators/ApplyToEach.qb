--- conflicted
+++ resolved
@@ -1,8 +1,4 @@
-<<<<<<< HEAD
-﻿namespace Microsoft.Quantum.Canon {
-=======
 namespace Microsoft.Quantum.Canon {
->>>>>>> dfeb0907
 
     /// <seealso cref="ApplyToEach" />
     operation ApplyToEachAC(singleQubitOperation : (Qubit => ():Adjoint,Controlled), register : Qubit[])  : ()
@@ -67,8 +63,4 @@
         }
     }
 
-<<<<<<< HEAD
-
-=======
->>>>>>> dfeb0907
 }