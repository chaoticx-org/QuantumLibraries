﻿namespace Microsoft.Quantum.Canon {

<<<<<<< HEAD
//To be replaced in the simulator with native operations that we’ll write once we can mix C♯ and Q♭ in the same project more easily.
function Log(b : Double, input: Double) : Double
{
}

function Ceiling(value: Double) : Int
{
}

function ArcTan(d : Double) : Double
{
}

function Tan(d : Double) : Double
{
}

function Sqrt(d : Double) : Double
{
}

function Cosh(d : Double) : Double
{
}

function ArcCosh(d : Double) : Double
{
}

function ArcTan2(d: Double, e: Double) : Double{
}
=======
	// NB: we use the single-argument form to match .NET conventions.
	//     if we get overloading, we can specify the (Double, Double)
	//     version as well.
	function Log(input: Double) : Double
	{
		return 0.0
	}

	function Ceiling(value: Double) : Int
	{
		return 0
	}

	function Floor(value: Double) : Int
	{
		return 0
	}

	function ArcTan(d : Double) : Double
	{
		return 0.0
	}

	function ArcTan2(y : Double, x : Double) : Double
	{
		return 0.0
	}

	function Tan(d : Double) : Double
	{
		return 0.0
	}

	function Sqrt(d : Double) : Double
	{
		return 0.0
	}

	function Cosh(d : Double) : Double
	{
		return 0.0
	}

	function Sinh(d : Double) : Double
	{
		return 0.0
	}

	function Tanh(d : Double) : Double {
		return 0.0
	}

	// FIXME: Move out of stubs, since we can define in terms of other
	//        callables.
	// NB: .NET's Math library does not provide hyperbolic arcfunctions.
	function ArcCosh(x : Double) : Double
	{
		return Log(x + Sqrt(x * x - 1.0)) 
	}

	function ArcSinh(x : Double) : Double
	{
		return Log(x + Sqrt(x * x + 1.0)) 
	}

	function ArcTanh(x : Double) : Double
	{
		return Log((1.0 + x) / (1.0 - x)) * 0.5
	}
>>>>>>> 00fb23d3

	function Sin(theta : Double) : Double {
	}

	function Cos(theta : Double) : Double {
	}

	function ArcSin(theta : Double) : Double {
	}

	function ArcCos(theta : Double) : Double {
	}

	function ToDouble(value : Int) : Double{
		return 1.0
	}
	
	function NativeFnsAreCallableTest() : () {
		let arg = Pi() / 2.0
		AssertAlmostEqual(Sin(arg), 1.0)
		AssertAlmostEqual(Cos(arg), 0.0)

		let arcArg = 1.0
		AssertAlmostEqual(ArcCos(arcArg), 0.0)
		AssertAlmostEqual(ArcSin(arcArg), arg)
	}

<<<<<<< HEAD
	function ToDouble(value : Int) : Double{
	}

    //TODO use generics for Double, Bool, Result
    function Max(value : Int[]) : Int 
    {
        mutable max = value[0]
        let nTerms = Length(value)
        for(idx in 0..nTerms - 1)
        {
            if (value[idx]> max){
                set max = value[idx]
            }
        }
        return max
    }

    function Min(value : Int[]) : Int 
    {
        mutable min = value[0]
        let nTerms = Length(value)
        for(idx in 0..nTerms - 1)
        {
            if (value[idx] < min){
                set min = value[idx]
            }
        }
        return min
    }
=======
>>>>>>> 00fb23d3
}<|MERGE_RESOLUTION|>--- conflicted
+++ resolved
@@ -1,38 +1,5 @@
 ﻿namespace Microsoft.Quantum.Canon {
 
-<<<<<<< HEAD
-//To be replaced in the simulator with native operations that we’ll write once we can mix C♯ and Q♭ in the same project more easily.
-function Log(b : Double, input: Double) : Double
-{
-}
-
-function Ceiling(value: Double) : Int
-{
-}
-
-function ArcTan(d : Double) : Double
-{
-}
-
-function Tan(d : Double) : Double
-{
-}
-
-function Sqrt(d : Double) : Double
-{
-}
-
-function Cosh(d : Double) : Double
-{
-}
-
-function ArcCosh(d : Double) : Double
-{
-}
-
-function ArcTan2(d: Double, e: Double) : Double{
-}
-=======
 	// NB: we use the single-argument form to match .NET conventions.
 	//     if we get overloading, we can specify the (Double, Double)
 	//     version as well.
@@ -102,7 +69,6 @@
 	{
 		return Log((1.0 + x) / (1.0 - x)) * 0.5
 	}
->>>>>>> 00fb23d3
 
 	function Sin(theta : Double) : Double {
 	}
@@ -130,9 +96,6 @@
 		AssertAlmostEqual(ArcSin(arcArg), arg)
 	}
 
-<<<<<<< HEAD
-	function ToDouble(value : Int) : Double{
-	}
 
     //TODO use generics for Double, Bool, Result
     function Max(value : Int[]) : Int 
@@ -160,6 +123,4 @@
         }
         return min
     }
-=======
->>>>>>> 00fb23d3
 }