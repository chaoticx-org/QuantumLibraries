// Copyright (c) Microsoft Corporation. All rights reserved.
// Licensed under the MIT License.

namespace Microsoft.Quantum.Arithmetic {
    open Microsoft.Quantum.Intrinsic;
    open Microsoft.Quantum.Canon;
    open Microsoft.Quantum.Convert;
    open Microsoft.Quantum.Arrays;
    open Microsoft.Quantum.Diagnostics;
    open Microsoft.Quantum.Math;

    /// # Summary
    /// Asserts that the probability of a specific state of a quantum register has the
    /// expected value.
    ///
    /// # Description
    /// Given an $n$-qubit quantum state $\ket{\psi}=\sum^{2^n-1}_{j=0}\alpha_j \ket{j}$,
    /// asserts that the probability $|\alpha_j|^2$ of the state $\ket{j}$ indexed by $j$
    /// has the expected value.
    ///
    /// # Input
    /// ## stateIndex
    /// The index $j$ of the state $\ket{j}$ represented by a `LittleEndian`
    /// register.
    ///
    /// ## expected
    /// The expected value of $|\alpha_j|^2$.
    ///
    /// ## qubits
    /// The qubit register that stores $\ket{\psi}$ in little-endian format.
    ///
    /// ## tolerance
    /// Absolute tolerance on the difference between actual and expected.
    ///
    /// # Remarks
    /// ## Example
    /// Suppose that the `qubits` register encodes a 3-qubit quantum state
    /// $\ket{\psi}=\sqrt{1/8}\ket{0}+\sqrt{7/8}\ket{6}$ in little-endian format.
    /// This means that the number states $\ket{0}\equiv\ket{0}\ket{0}\ket{0}$
    /// and $\ket{6}\equiv\ket{0}\ket{1}\ket{1}$. Then the following asserts succeed:
    /// - `AssertProbInt(0,0.125,qubits,10e-10);`
    /// - `AssertProbInt(6,0.875,qubits,10e-10);`
    operation AssertProbInt(stateIndex : Int, expected : Double, qubits : LittleEndian, tolerance : Double) : Unit {
        using (flag = Qubit()) {
<<<<<<< HEAD
            within {
                (ControlledOnInt(stateIndex, X))(qubits!, flag);
            } apply {
                AssertMeasurementProbability([PauliZ], [flag], One, expected, $"AssertProbInt failed on stateIndex {stateIndex}, expected probability {expected}.", tolerance);
            }
        }
    }
=======
            (ControlledOnBitString(bits, X))(qubits!, flag);
            AssertMeasurementProbability([PauliZ], [flag], One, expected, $"AssertProbInt failed on stateIndex {stateIndex}, expected probability {expected}.", tolerance);
>>>>>>> fc8582c6

    operation AssertSignedProbInt(stateIndex : Int, expected : Double, sign : Qubit, qubits : LittleEndian, tolerance : Double) : Unit {
        using (flag = Qubit()) {
            let signOffset = expected < 0.0 ? 1 <<< Length(qubits!) | 0;
            within {
                (ControlledOnInt(stateIndex + signOffset, X))(qubits! + [sign], flag);
            } apply {
                AssertMeasurementProbability([PauliZ], [flag], One, AbsD(expected), $"AssertSignedProbInt failed on stateIndex {stateIndex}, expected probability {expected}.", tolerance);
            }
        }
    }

    /// # Summary
    /// Asserts that the most significant qubit of a qubit register
    /// representing an unsigned integer is in a particular state.
    ///
    /// # Input
    /// ## value
    /// The value of the highest bit being asserted.
    /// ## number
    /// Unsigned integer of which the highest bit is checked.
    ///
    /// # Remarks
    /// The controlled version of this operation ignores controls.
    ///
    /// # See Also
    /// - Microsoft.Quantum.Intrinsic.Assert
    operation AssertMostSignificantBit(value : Result, number : LittleEndian) : Unit {
        body (...) {
            let mostSingificantQubit = Tail(number!);
            AssertMeasurement([PauliZ], [mostSingificantQubit], value, $"Most significant bit expected to be {value}");
        }

        adjoint self;

        controlled (ctrls, ...) {
            AssertMostSignificantBit(value, number);
        }

        controlled adjoint auto;
    }

    /// # Summary
    /// Asserts that the `number` encoded in PhaseLittleEndian is less than `value`.
    ///
    /// # Input
    /// ## value
    /// `number` must be less than this.
    /// ## number
    /// Unsigned integer which is compared to `value`.
    ///
    /// # Remarks
    /// The controlled version of this operation ignores controls.
    operation AssertPhaseLessThan(value : Int, number : PhaseLittleEndian) : Unit {
        body (...) {
            let inner = ApplyLEOperationOnPhaseLEA(AssertMostSignificantBit(One, _), _);
            ApplyWithA(Adjoint IncrementPhaseByInteger(value, _), inner, number);
        }

        adjoint self;

        controlled (ctrls, ...) {
            AssertPhaseLessThan(value, number);
        }

        controlled adjoint auto;
    }

}<|MERGE_RESOLUTION|>--- conflicted
+++ resolved
@@ -42,7 +42,6 @@
     /// - `AssertProbInt(6,0.875,qubits,10e-10);`
     operation AssertProbInt(stateIndex : Int, expected : Double, qubits : LittleEndian, tolerance : Double) : Unit {
         using (flag = Qubit()) {
-<<<<<<< HEAD
             within {
                 (ControlledOnInt(stateIndex, X))(qubits!, flag);
             } apply {
@@ -50,10 +49,6 @@
             }
         }
     }
-=======
-            (ControlledOnBitString(bits, X))(qubits!, flag);
-            AssertMeasurementProbability([PauliZ], [flag], One, expected, $"AssertProbInt failed on stateIndex {stateIndex}, expected probability {expected}.", tolerance);
->>>>>>> fc8582c6
 
     operation AssertSignedProbInt(stateIndex : Int, expected : Double, sign : Qubit, qubits : LittleEndian, tolerance : Double) : Unit {
         using (flag = Qubit()) {
