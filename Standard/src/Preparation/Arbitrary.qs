--- conflicted
+++ resolved
@@ -259,16 +259,6 @@
         ApproximatelyMultiplexPauli(tolerance, disentangling, axis, actualControl, register[idxTarget]);
     }
 
-<<<<<<< HEAD
-    internal function IsRangeEmpty(rng : Range) : Bool {
-        for (idx in rng) {
-            return false;
-        }
-        return true;
-    }
-
-=======
->>>>>>> 3ab32ab1
     internal operation ApplyGlobalRotationStep(
         angle : Double, idxTarget : Int, register : Qubit[]
     ) : Unit is Adj + Ctl {
